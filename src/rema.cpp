--- conflicted
+++ resolved
@@ -179,18 +179,10 @@
   // add wide prior for first predicted biomass, but only when computing osa
   // residuals
   // if(CppAD::Variable(keep.sum())){
-<<<<<<< HEAD
-  Type huge = 10;
-  for(int j = 0; j < n_strata_biomass; j++) {
-    // jnll -= dnorm(log_biomass_pred(0, j), log_biomass_obs(0, j), huge, true);
-    jnll -= dnorm(log_biomass_pred(0, j), Type(10), huge, true);
-  }
-=======
     Type huge = 1e3;
     for(int j = 0; j < n_strata_biomass; j++) {
       jnll(0) -= dnorm(log_biomass_pred(0, j), Type(10), huge, true);
     }
->>>>>>> 6e18f4c7
   // }
 
   // random effects contribution to likelihood
